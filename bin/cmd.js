#!/usr/bin/env node
'use strict'

const clivas = require('clivas')
const cp = require('child_process')
const createTorrent = require('create-torrent')
const ecstatic = require('ecstatic')
const executable = require('executable')
const fs = require('fs')
const http = require('http')
const mime = require('mime')
const minimist = require('minimist')
const moment = require('moment')
const networkAddress = require('network-address')
const open = require('open')
const parseTorrent = require('parse-torrent')
const path = require('path')
const MemoryChunkStore = require('memory-chunk-store')
const prettierBytes = require('prettier-bytes')
const stripIndent = require('common-tags/lib/stripIndent')
const vlcCommand = require('vlc-command')
const WebTorrent = require('webtorrent')

const { version: webTorrentCliVersion } = require('../package.json')
const { version: webTorrentVersion } = require('webtorrent/package.json')

process.title = 'WebTorrent'

let expectedError = false
process.on('exit', code => {
  if (code === 0 || expectedError) return // normal exit
  if (code === 130) return // intentional exit with Control-C

  clivas.line('\n{red:UNEXPECTED ERROR:} If this is a bug in WebTorrent, report it!')
  clivas.line('{green:OPEN AN ISSUE:} https://github.com/webtorrent/webtorrent-cli/issues\n')
  clivas.line(`DEBUG INFO: webtorrent-cli ${webTorrentCliVersion}, webtorrent ${webTorrentVersion}, node ${process.version}, ${process.platform} ${process.arch}, exit ${code}`)
})

let gracefullyExiting = false

process.on('SIGINT', gracefulExit)
process.on('SIGTERM', gracefulExit)

const argv = minimist(process.argv.slice(2), {
  alias: {
    p: 'port',
    b: 'blocklist',
    t: 'subtitles',
    s: 'select',
    o: 'out',
    a: 'announce',
    q: 'quiet',
    h: 'help',
    v: 'version'
  },
  boolean: [ // options that are always boolean
    'airplay',
    'chromecast',
    'mplayer',
    'mpv',
    'pip',
    'not-on-top',
    'vlc',
    'iina',
    'xbmc',
    'stdout',
    'quiet',
    'keep-seeding',
    'quit',
    'help',
    'version',
    'verbose'
  ],
  string: [ // options that are always strings
    'torrent-port',
    'dht-port',
    'out',
    'announce',
    'blocklist',
    'subtitles',
    'on-done',
    'on-exit',
    'chromecast'
  ],
  default: {
    port: 8000,
    quit: true
  }
})

if (process.env.DEBUG || argv.stdout) {
  enableQuiet()
}

function enableQuiet () {
  argv.quiet = argv.q = true
}

const started = Date.now()
function getRuntime () {
  return Math.floor((Date.now() - started) / 1000)
}

let VLC_ARGS = '--play-and-exit --quiet'
if (process.env.DEBUG) {
  VLC_ARGS += ' --extraintf=http:logger --verbose=2 --file-logging --logfile=vlc-log.txt'
}

let IINA_EXEC = '/Applications/IINA.app/Contents/MacOS/iina-cli --keep-running'
let MPLAYER_EXEC = 'mplayer -really-quiet -noidx -loop 0'
let MPV_EXEC = 'mpv --really-quiet --loop=no'
let OMX_EXEC = `lxterminal -e omxplayer -r --timeout 60 --no-ghost-box --align center -o ${typeof argv.omx === 'string' ? argv.omx : 'hdmi'}`

let subtitlesServer
if (argv.subtitles) {
  const subtitles = JSON.stringify(argv.subtitles)

  VLC_ARGS += ` --sub-file=${subtitles}`
  MPLAYER_EXEC += ` -sub ${subtitles}`
  MPV_EXEC += ` --sub-file=${subtitles}`
  OMX_EXEC += ` --subtitles ${subtitles}`

  subtitlesServer = http.createServer(ecstatic({
    root: path.dirname(argv.subtitles),
    showDir: false
  }))
}

if (argv.pip) {
  IINA_EXEC += ' --pip'
}

if (!argv['not-on-top']) {
  VLC_ARGS += ' --video-on-top'
  MPLAYER_EXEC += ' -ontop'
  MPV_EXEC += ' --ontop'
}

function checkPermission (filename) {
  try {
    if (!executable.sync(filename)) {
      return errorAndExit(`Script "${filename}" is not executable`)
    }
  } catch (err) {
    return errorAndExit(`Script "${filename}" does not exist`)
  }
}

if (argv['on-done']) {
  checkPermission(argv['on-done'])
  argv['on-done'] = fs.realpathSync(argv['on-done'])
}

if (argv['on-exit']) {
  checkPermission(argv['on-exit'])
  argv['on-exit'] = fs.realpathSync(argv['on-exit'])
}

const playerName = argv.airplay
  ? 'Airplay'
  : argv.chromecast
    ? 'Chromecast'
    : argv.dlna
      ? 'DLNA'
      : argv.mplayer
        ? 'MPlayer'
        : argv.mpv
          ? 'mpv'
          : argv.omx
            ? 'OMXPlayer'
            : argv.vlc
              ? 'VLC'
              : argv.iina
                ? 'IINA'
                : argv.xbmc
                  ? 'XBMC'
                  : null

const command = argv._[0]

let client, href, server, serving, numTorrents

if (['info', 'create', 'download', 'add', 'seed'].includes(command) && argv._.length === 1) {
  runHelp()
} else if (command === 'help' || argv.help) {
  runHelp()
} else if (command === 'version' || argv.version) {
  runVersion()
} else if (command === 'info') {
  if (argv._.length !== 2) {
    runHelp()
  } else {
    const torrentId = argv._[1]
    runInfo(torrentId)
  }
} else if (command === 'create') {
  if (argv._.length !== 2) {
    runHelp()
  } else {
    const input = argv._[1]
    runCreate(input)
  }
} else if (command === 'download' || command === 'add') {
  const torrentIds = argv._.slice(1)
  processInputs(torrentIds)
  torrentIds.forEach(torrentId => runDownload(torrentId))
} else if (command === 'downloadmeta') {
  const torrentIds = argv._.slice(1)
  processInputs(torrentIds)
  torrentIds.forEach(torrentId => runDownloadMeta(torrentId))
} else if (command === 'seed') {
  const inputs = argv._.slice(1)
  processInputs(inputs)
  inputs.forEach(input => runSeed(input))
} else if (command) {
  // assume command is "download" when not specified
  const torrentIds = argv._
  processInputs(torrentIds)
  torrentIds.forEach(torrentId => runDownload(torrentId))
} else {
  runHelp()
}

function processInputs (inputs) {
  numTorrents = inputs.length
  if (inputs.length === 1) return

  // These arguments do not make sense when downloading multiple torrents, or
  // seeding multiple files/folders.
  const invalidArguments = [
    'airplay', 'chromecast', 'dlna', 'mplayer', 'mpv', 'omx', 'vlc', 'iina', 'xbmc',
    'stdout', 'select', 'subtitles'
  ]

  invalidArguments.forEach(arg => {
    if (argv[arg]) {
      return errorAndExit(new Error(
        `The --${arg} argument cannot be used with multiple files/folders.`
      ))
    }
  })

  enableQuiet()
}

function runVersion () {
  console.log(`${webTorrentCliVersion} (${webTorrentVersion})`)
}

function runHelp () {
  fs.readFileSync(path.join(__dirname, 'ascii-logo.txt'), 'utf8')
    .split('\n')
    .forEach(line => clivas.line(
      `{bold:${line.substring(0, 20)}}{red:${line.substring(20)}}`))

  console.log(stripIndent`
    Usage:
      webtorrent [command] <torrent-id> <options>

    Example:
      webtorrent download "magnet:..." --vlc

    Commands:
      download <torrent-id...>  Download a torrent
      downloadmeta <torrent-id...> Download torrent metafile and save it usually from magnet link
      seed <file/folder...>     Seed a file or folder
      create <file/folder>      Create a .torrent file
      info <torrent-id>         Show info for a .torrent file or magnet uri

    Specify <torrent-id> as one of:
      * magnet uri
      * http url to .torrent file
      * filesystem path to .torrent file
      * info hash (hex string)

    Options (streaming):
<<<<<<< HEAD
    --airplay                                   Apple TV
    --chromecast                                Chromecast
    --chromecast="Livingroom TV","Bedroom TV"   Only selected chromecast devices
    --dlna                                      DLNA
    --mplayer                                   MPlayer
    --mpv                                       MPV
    --omx [jack]                                omx [default: hdmi]
    --vlc                                       VLC
    --iina                                      IINA
    --xbmc                                      XBMC
    --stdout                                    standard out (implies --quiet)
=======
      --airplay                 Apple TV
      --chromecast              Chromecast
      --dlna                    DLNA
      --mplayer                 MPlayer
      --mpv                     MPV
      --omx [jack]              omx [default: hdmi]
      --vlc                     VLC
      --iina                    IINA
      --xbmc                    XBMC
      --stdout                  standard out (implies --quiet)
>>>>>>> 6743e9c5

    Options (simple):
      -o, --out [path]          set download destination [default: current directory]
      -s, --select [index]      select specific file in torrent (omit index for file list)
      -t, --subtitles [path]    load subtitles file
      -v, --version             print the current version

    Options (advanced):
      -p, --port [number]       change the http server port [default: 8000]
      -b, --blocklist [path]    load blocklist file/http url
      -a, --announce [url]      tracker URL to announce to
      -q, --quiet               don't show UI on stdout
      --torrent-port [number]   change the torrent seeding port [default: random]
      --dht-port [number]       change the dht port [default: random]
      --pip                     enter Picture-in-Picture if supported by the player
      --not-on-top              don't set "always on top" option in player
      --keep-seeding            don't quit when done downloading
      --no-quit                 don't quit when player exits
      --on-done [script]        run script after torrent download is done
      --on-exit [script]        run script before program exit
      --verbose                 show torrent protocol details
  `)
}

function runInfo (torrentId) {
  let parsedTorrent

  try {
    parsedTorrent = parseTorrent(torrentId)
  } catch (err) {
    // If torrent fails to parse, it could be a filesystem path, so don't consider it
    // an error yet.
  }

  if (!parsedTorrent || !parsedTorrent.infoHash) {
    try {
      parsedTorrent = parseTorrent(fs.readFileSync(torrentId))
    } catch (err) {
      return errorAndExit(err)
    }
  }

  delete parsedTorrent.info
  delete parsedTorrent.infoBuffer
  delete parsedTorrent.infoHashBuffer

  const output = JSON.stringify(parsedTorrent, undefined, 2)
  if (argv.out) {
    fs.writeFileSync(argv.out, output)
  } else {
    process.stdout.write(output)
  }
}

function runCreate (input) {
  if (!argv.createdBy) {
    argv.createdBy = 'WebTorrent <https://webtorrent.io>'
  }

  createTorrent(input, argv, (err, torrent) => {
    if (err) {
      return errorAndExit(err)
    }

    if (argv.out) {
      fs.writeFileSync(argv.out, torrent)
    } else {
      process.stdout.write(torrent)
    }
  })
}

function runDownload (torrentId) {
  if (!argv.out && !argv.stdout && !playerName) {
    argv.out = process.cwd()
  }

  client = new WebTorrent({
    blocklist: argv.blocklist,
    torrentPort: argv['torrent-port'],
    dhtPort: argv['dht-port']
  })
  client.on('error', fatalError)

  const torrent = client.add(torrentId, {
    path: argv.out,
    announce: argv.announce
  })

  torrent.on('infoHash', () => {
    if ('select' in argv) {
      torrent.so = argv.select.toString()
    }

    if (argv.quiet) return

    updateMetadata()
    torrent.on('wire', updateMetadata)

    function updateMetadata () {
      clivas.clear()

      clivas.line(
        '{green:fetching torrent metadata from} {bold:%s} {green:peers}',
        torrent.numPeers
      )
    }

    torrent.on('metadata', () => {
      clivas.clear()
      torrent.removeListener('wire', updateMetadata)

      clivas.clear()
      clivas.line('{green:verifying existing torrent data...}')
    })
  })

  torrent.on('done', () => {
    numTorrents -= 1

    if (!argv.quiet) {
      const numActiveWires = torrent.wires
        .reduce((num, wire) => num + (wire.downloaded > 0), 0)

      clivas.line('')
      clivas.line(
        'torrent downloaded {green:successfully} from {bold:%s/%s} {green:peers} ' +
        'in {bold:%ss}!', numActiveWires, torrent.numPeers, getRuntime()
      )
    }

    if (argv['on-done']) {
      cp.exec(argv['on-done']).unref()
    }

    if (!playerName && !serving && argv.out && !argv['keep-seeding'] && numTorrents === 0) {
      gracefulExit()
    } else if (!argv['keep-seeding']) {
      torrent.destroy()
    }
  })

  // Start http server
  server = torrent.createServer()

  function initServer () {
    if (torrent.ready) {
      onReady()
    } else {
      torrent.once('ready', onReady)
    }
  }

  server.listen(argv.port, initServer)
    .on('error', err => {
      if (err.code === 'EADDRINUSE' || err.code === 'EACCES') {
        // If port is taken, pick one a free one automatically
        return server.listen(0, initServer)
      }

      return fatalError(err)
    })

  server.once('connection', () => (serving = true))

  function onReady () {
    if (typeof argv.select === 'boolean') {
      clivas.line('Select a file to download:')

      torrent.files.forEach((file, i) => clivas.line(
        '{2+bold+magenta:%s} %s {blue:(%s)}',
        i, file.name, prettierBytes(file.length)
      ))

      clivas.line('\nTo select a specific file, re-run `webtorrent` with "--select [index]"')
      clivas.line('Example: webtorrent download "magnet:..." --select 0')

      return gracefulExit()
    }

    // if no index specified, use largest file
    const index = (typeof argv.select === 'number')
      ? argv.select
      : torrent.files.indexOf(torrent.files.reduce((a, b) => a.length > b.length ? a : b))

    if (!torrent.files[index]) {
      return errorAndExit(`There's no file that maps to index ${index}`)
    }

    onSelection(index)
  }

  function onSelection (index) {
    href = (argv.airplay || argv.chromecast || argv.xbmc || argv.dlna)
      ? `http://${networkAddress()}:${server.address().port}`
      : `http://localhost:${server.address().port}`

    href += `/${index}/${encodeURIComponent(torrent.files[index].name)}`

    if (playerName) {
      torrent.files[index].select()
    }

    if (argv.stdout) {
      torrent.files[index].createReadStream().pipe(process.stdout)
    }

    if (argv.vlc) {
      vlcCommand((err, vlcCmd) => {
        if (err) {
          return fatalError(err)
        }

        if (process.platform === 'win32') {
          openVLCWin32(vlcCmd)
        } else {
          openPlayer(`${vlcCmd} "${href}" ${VLC_ARGS}`)
        }
      })
    } else if (argv.iina) {
      openIINA(`${IINA_EXEC} "${href}"`, `iina://weblink?url=${href}`)
    } else if (argv.mplayer) {
      openPlayer(`${MPLAYER_EXEC} "${href}"`)
    } else if (argv.mpv) {
      openPlayer(`${MPV_EXEC} "${href}"`)
    } else if (argv.omx) {
      openPlayer(`${OMX_EXEC} "${href}"`)
    }

    function openPlayer (cmd) {
      cp.exec(cmd, err => {
        if (err) {
          const isMpvFalseError = playerName === 'mpv' && err.code === 4

          if (!isMpvFalseError) {
            return fatalError(err)
          }
        }
      }).on('exit', playerExit).unref()
    }

    function openIINA (cmd, href) {
      cp.exec(cmd, () => {
        open(href, { url: true })
      }).on('exit', playerExit)
        .unref()
    }

    function openVLCWin32 (vlcCommand) {
      const args = [].concat(href, VLC_ARGS.split(' '))

      cp.execFile(vlcCommand, args, err => {
        if (err) {
          return fatalError(err)
        }
      }).on('exit', playerExit).unref()
    }

    function playerExit () {
      if (argv.quit) {
        gracefulExit()
      }
    }

    if (argv.airplay) {
      const airplay = require('airplay-js')

      airplay.createBrowser()
        .on('deviceOn', device => device.play(href, 0, () => {}))
        .start()
    }

    // If passed without arguments, it's still a string.
    if (typeof argv.chromecast === 'string') {
      const chromecasts = require('chromecasts')()
      const selectedChromecasts = argv.chromecast.split(',').filter((arg) => arg !== '')

      chromecasts.on('update', player => {
<<<<<<< HEAD
        const isSelectedChromecast = (name) => name.toLowerCase() === player.name.toLowerCase()

        if (
          // If there are no named chromecasts supplied, play on all devices
          selectedChromecasts.length === 0 ||
          // If there are named chromecasts, check if this is one of them
          selectedChromecasts.find(isSelectedChromecast)
        ) {
          player.play(href, {
            title: `WebTorrent - ${torrent.files[index].name}`
          })

          player.on('error', err => {
            err.message = `Chromecast: ${err.message}`
            errorAndExit(err)
          })
        }
=======
        player.play(href, {
          title: `WebTorrent - ${torrent.files[index].name}`
        })

        player.on('error', err => {
          err.message = `Chromecast: ${err.message}`
          return errorAndExit(err)
        })
>>>>>>> 6743e9c5
      })
    }

    if (argv.xbmc) {
      const xbmc = require('nodebmc')

      new xbmc.Browser()
        .on('deviceOn', device => device.play(href, () => {}))
    }

    if (argv.dlna) {
      const dlnacasts = require('dlnacasts')()

      dlnacasts.on('update', player => {
        const opts = {
          title: `WebTorrent - ${torrent.files[index].name}`,
          type: mime.getType(torrent.files[index].name)
        }

        if (argv.subtitles) {
          subtitlesServer.listen(0, () => {
            opts.subtitles = [
              `http://${networkAddress()}:${subtitlesServer.address().port}/${encodeURIComponent(path.basename(argv.subtitles))}`
            ]
            play()
          })
        } else {
          play()
        }

        function play () {
          player.play(href, opts)
        }
      })
    }

    drawTorrent(torrent)
  }
}

function runDownloadMeta (torrentId) {
  if (!argv.out && !argv.stdout) {
    argv.out = process.cwd()
  }

  client = new WebTorrent({
    blocklist: argv.blocklist,
    torrentPort: argv['torrent-port'],
    dhtPort: argv['dht-port']
  })
  client.on('error', fatalError)

  const torrent = client.add(torrentId, {
    store: MemoryChunkStore,
    announce: argv.announce
  })

  torrent.on('infoHash', function () {
    const torrentFilePath = `${argv.out}/${this.infoHash}.torrent`

    if (argv.quiet) {
      return
    }

    updateMetadata()
    torrent.on('wire', updateMetadata)

    function updateMetadata () {
      clivas.clear()
      clivas.line(
        '{green:fetching torrent metadata from} {bold:%s} {green:peers}',
        torrent.numPeers
      )
    }

    torrent.on('metadata', function () {
      clivas.clear()
      torrent.removeListener('wire', updateMetadata)

      clivas.clear()
      clivas.line(`{green:saving the .torrent file data to ${torrentFilePath} ..}`)
      fs.writeFileSync(torrentFilePath, this.torrentFile)
      gracefulExit()
    })
  })
}

function runSeed (input) {
  if (path.extname(input).toLowerCase() === '.torrent' || /^magnet:/.test(input)) {
    // `webtorrent seed` is meant for creating a new torrent based on a file or folder
    // of content, not a torrent id (.torrent or a magnet uri). If this command is used
    // incorrectly, let's just do the right thing.
    runDownload(input)
    return
  }

  const client = new WebTorrent({
    blocklist: argv.blocklist,
    torrentPort: argv['torrent-port'],
    dhtPort: argv['dht-port']
  })
  client.on('error', fatalError)

  client.seed(input, {
    announce: argv.announce
  }, torrent => {
    if (argv.quiet) {
      console.log(torrent.magnetURI)
    }

    drawTorrent(torrent)
  })
}

let drawInterval
function drawTorrent (torrent) {
  if (!argv.quiet) {
    process.stdout.write(Buffer.from('G1tIG1sySg==', 'base64')) // clear for drawing
    drawInterval = setInterval(draw, 1000)
    drawInterval.unref()
  }

  let hotswaps = 0
  torrent.on('hotswap', () => (hotswaps += 1))

  let blockedPeers = 0
  torrent.on('blockedPeer', () => (blockedPeers += 1))

  function draw () {
    const unchoked = torrent.wires
      .filter(wire => !wire.peerChoking)

    let linesRemaining = clivas.height
    let peerslisted = 0

    const speed = torrent.downloadSpeed
    const estimate = torrent.timeRemaining
      ? moment.duration(torrent.timeRemaining / 1000, 'seconds').humanize()
      : 'N/A'

    const runtimeSeconds = getRuntime()
    const runtime = runtimeSeconds > 300
      ? moment.duration(getRuntime(), 'seconds').humanize()
      : `${runtimeSeconds} seconds`
    const seeding = torrent.done

    clivas.clear()

    line(`{green:${seeding ? 'Seeding' : 'Downloading'}: }{bold:${torrent.name}}`)

    if (seeding) line(`{green:Info hash: }${torrent.infoHash}`)

    const portInfo = []
    if (argv['torrent-port']) portInfo.push(`{green:Torrent port: }${argv['torrent-port']}`)
    if (argv['dht-port']) portInfo.push(`{green:DHT port: }${argv['dht-port']}`)
    if (portInfo.length) line(portInfo.join(' '))

    if (playerName) {
      line(`{green:Streaming to: }{bold:${playerName}}  {green:Server running at: }{bold:${href}}`)
    } else if (server) {
      line(`{green:Server running at: }{bold:${href}}`)
    }

    if (argv.out) {
      line(`{green:Downloading to: }{bold:${argv.out}}`)
    }

    line(`{green:Speed: }{bold:${
      prettierBytes(speed)
    }/s} {green:Downloaded:} {bold:${
      prettierBytes(torrent.downloaded)
    }}/{bold:${prettierBytes(torrent.length)}} {green:Uploaded:} {bold:${
      prettierBytes(torrent.uploaded)
    }}`)

    line(`{green:Running time:} {bold:${
      runtime
    }}  {green:Time remaining:} {bold:${
      estimate
    }}  {green:Peers:} {bold:${
      unchoked.length
    }/${
      torrent.numPeers
    }}`)

    if (argv.verbose) {
      line(`{green:Queued peers:} {bold:${
        torrent._numQueued
      }}  {green:Blocked peers:} {bold:${
        blockedPeers
      }}  {green:Hotswaps:} {bold:${
        hotswaps
      }}`)
    }

    line('')

    torrent.wires.every(wire => {
      let progress = '?'

      if (torrent.length) {
        let bits = 0

        const piececount = Math.ceil(torrent.length / torrent.pieceLength)

        for (let i = 0; i < piececount; i++) {
          if (wire.peerPieces.get(i)) {
            bits++
          }
        }

        progress = bits === piececount
          ? 'S'
          : `${Math.floor(100 * bits / piececount)}%`
      }

      let str = '{3:%s} {25+magenta:%s} {10:%s} {12+cyan:%s/s} {12+red:%s/s}'

      const args = [
        progress,
        wire.remoteAddress
          ? `${wire.remoteAddress}:${wire.remotePort}`
          : 'Unknown',
        prettierBytes(wire.downloaded),
        prettierBytes(wire.downloadSpeed()),
        prettierBytes(wire.uploadSpeed())
      ]

      if (argv.verbose) {
        str += ' {15+grey:%s} {10+grey:%s}'

        const tags = []

        if (wire.requests.length > 0) {
          tags.push(`${wire.requests.length} reqs`)
        }

        if (wire.peerChoking) {
          tags.push('choked')
        }

        const reqStats = wire.requests
          .map(req => req.piece)

        args.push(tags.join(', '), reqStats.join(' '))
      }

      line(...[].concat(str, args))

      peerslisted += 1
      return linesRemaining > 4
    })

    line('{60:}')

    if (torrent.numPeers > peerslisted) {
      line('... and %s more', torrent.numPeers - peerslisted)
    }

    clivas.flush(true)

    function line (...args) {
      clivas.line(...args)
      linesRemaining -= 1
    }
  }
}

function fatalError (err) {
  clivas.line(`{red:Error:} ${err.message || err}`)
  process.exit(1)
}

function errorAndExit (err) {
  clivas.line(`{red:Error:} ${err.message || err}`)
  expectedError = true
  process.exit(1)
}

function gracefulExit () {
  if (gracefullyExiting) {
    return
  }

  gracefullyExiting = true

  clivas.line('\n{green:webtorrent is exiting...}')

  process.removeListener('SIGINT', gracefulExit)
  process.removeListener('SIGTERM', gracefulExit)

  if (!client) {
    return
  }

  if (subtitlesServer) {
    subtitlesServer.close()
  }

  clearInterval(drawInterval)

  if (argv['on-exit']) {
    cp.exec(argv['on-exit']).unref()
  }

  client.destroy(err => {
    if (err) {
      return fatalError(err)
    }

    // Quit after 1 second. This is only necessary for `webtorrent-hybrid` since
    // the `electron-webrtc` keeps the node process alive quit.
    setTimeout(() => process.exit(0), 1000)
      .unref()
  })
}<|MERGE_RESOLUTION|>--- conflicted
+++ resolved
@@ -274,30 +274,17 @@
       * info hash (hex string)
 
     Options (streaming):
-<<<<<<< HEAD
-    --airplay                                   Apple TV
-    --chromecast                                Chromecast
-    --chromecast="Livingroom TV","Bedroom TV"   Only selected chromecast devices
-    --dlna                                      DLNA
-    --mplayer                                   MPlayer
-    --mpv                                       MPV
-    --omx [jack]                                omx [default: hdmi]
-    --vlc                                       VLC
-    --iina                                      IINA
-    --xbmc                                      XBMC
-    --stdout                                    standard out (implies --quiet)
-=======
-      --airplay                 Apple TV
-      --chromecast              Chromecast
-      --dlna                    DLNA
-      --mplayer                 MPlayer
-      --mpv                     MPV
-      --omx [jack]              omx [default: hdmi]
-      --vlc                     VLC
-      --iina                    IINA
-      --xbmc                    XBMC
-      --stdout                  standard out (implies --quiet)
->>>>>>> 6743e9c5
+      --airplay                                    Apple TV
+      --chromecast                                 Chromecast
+      --chromecast="Livingroom TV","Bedroom TV"    Only selected chromecast devices
+      --dlna                                       DLNA
+      --mplayer                                    MPlayer
+      --mpv                                        MPV
+      --omx [jack]                                 omx [default: hdmi]
+      --vlc                                        VLC
+      --iina                                       IINA
+      --xbmc                                       XBMC
+      --stdout                                     standard out (implies --quiet)
 
     Options (simple):
       -o, --out [path]          set download destination [default: current directory]
@@ -576,7 +563,6 @@
       const selectedChromecasts = argv.chromecast.split(',').filter((arg) => arg !== '')
 
       chromecasts.on('update', player => {
-<<<<<<< HEAD
         const isSelectedChromecast = (name) => name.toLowerCase() === player.name.toLowerCase()
 
         if (
@@ -591,19 +577,9 @@
 
           player.on('error', err => {
             err.message = `Chromecast: ${err.message}`
-            errorAndExit(err)
+            return errorAndExit(err)
           })
         }
-=======
-        player.play(href, {
-          title: `WebTorrent - ${torrent.files[index].name}`
-        })
-
-        player.on('error', err => {
-          err.message = `Chromecast: ${err.message}`
-          return errorAndExit(err)
-        })
->>>>>>> 6743e9c5
       })
     }
 
