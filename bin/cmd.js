#!/usr/bin/env node
'use strict'

const clivas = require('clivas')
const cp = require('child_process')
const createTorrent = require('create-torrent')
const ecstatic = require('ecstatic')
const executable = require('executable')
const fs = require('fs')
const http = require('http')
const mime = require('mime')
const minimist = require('minimist')
const moment = require('moment')
const networkAddress = require('network-address')
const open = require('open')
const parseTorrent = require('parse-torrent')
const path = require('path')
const MemoryChunkStore = require('memory-chunk-store')
const prettierBytes = require('prettier-bytes')
const stripIndent = require('common-tags/lib/stripIndent')
const vlcCommand = require('vlc-command')
const WebTorrent = require('webtorrent')

const { version: webTorrentCliVersion } = require('../package.json')
const { version: webTorrentVersion } = require('webtorrent/package.json')

process.title = 'WebTorrent'

let expectedError = false
process.on('exit', code => {
  if (code === 0 || expectedError) return // normal exit
  if (code === 130) return // intentional exit with Control-C

  clivas.line('\n{red:UNEXPECTED ERROR:} If this is a bug in WebTorrent, report it!')
  clivas.line('{green:OPEN AN ISSUE:} https://github.com/webtorrent/webtorrent-cli/issues\n')
  clivas.line(`DEBUG INFO: webtorrent-cli ${webTorrentCliVersion}, webtorrent ${webTorrentVersion}, node ${process.version}, ${process.platform} ${process.arch}, exit ${code}`)
})

let gracefullyExiting = false

process.on('SIGINT', gracefulExit)
process.on('SIGTERM', gracefulExit)

const argv = minimist(process.argv.slice(2), {
  alias: {
    a: 'announce',
    b: 'blocklist',
    h: 'help',
    o: 'out',
    p: 'port',
    q: 'quiet',
    s: 'select',
    t: 'subtitles',
    v: 'version'
  },
  boolean: [ // Boolean options
    // Options (streaming)
    'airplay',
    'dlna',
    'iina',
    'mplayer',
    'mpv',
    'vlc',
    'xbmc',

    // Options (simple)
    'help',
    'version',

    // Options (advanced)
    'stdout',
    'quiet',
    'pip',
    'not-on-top',
    'keep-seeding',
    'quit',
    'verbose'
  ],
  string: [ // String options
    // Options (streaming)
    'chromecast', // can also be a boolean
    'omx', // can also be a boolean

    // Options (simple)
    'out',
    'subtitles',

    // Options (advanced)
    'announce',
    'blocklist',
    'on-done',
    'on-exit'
  ],
  default: {
    port: 8000,
    quit: true
  }
})

if (argv.chromecast === undefined) {
  argv.chromecast = false
} else if (argv.chromecast === '') {
  argv.chromecast = true
}

if (argv.omx === undefined) {
  argv.omx = false
} else if (argv.omx === '') {
  argv.omx = true
}

if (process.env.DEBUG || argv.stdout) {
  enableQuiet()
}

function enableQuiet () {
  argv.quiet = argv.q = true
}

const started = Date.now()
function getRuntime () {
  return Math.floor((Date.now() - started) / 1000)
}

let VLC_ARGS = '--play-and-exit --quiet'
if (process.env.DEBUG) {
  VLC_ARGS += ' --extraintf=http:logger --verbose=2 --file-logging --logfile=vlc-log.txt'
}

let IINA_EXEC = '/Applications/IINA.app/Contents/MacOS/iina-cli --keep-running'
let MPLAYER_EXEC = 'mplayer -really-quiet -noidx -loop 0'
let MPV_EXEC = 'mpv --really-quiet --loop=no'
let OMX_EXEC = `lxterminal -e omxplayer -r --timeout 60 --no-ghost-box --align center -o ${typeof argv.omx === 'string' ? argv.omx : 'hdmi'}`

let subtitlesServer
if (argv.subtitles) {
  const subtitles = JSON.stringify(argv.subtitles)

  VLC_ARGS += ` --sub-file=${subtitles}`
  MPLAYER_EXEC += ` -sub ${subtitles}`
  MPV_EXEC += ` --sub-file=${subtitles}`
  OMX_EXEC += ` --subtitles ${subtitles}`

  subtitlesServer = http.createServer(ecstatic({
    root: path.dirname(argv.subtitles),
    showDir: false,
    cors: true
  }))
}

if (argv.pip) {
  IINA_EXEC += ' --pip'
}

if (!argv['not-on-top']) {
  VLC_ARGS += ' --video-on-top'
  MPLAYER_EXEC += ' -ontop'
  MPV_EXEC += ' --ontop'
}

function checkPermission (filename) {
  try {
    if (!executable.sync(filename)) {
      return errorAndExit(`Script "${filename}" is not executable`)
    }
  } catch (err) {
    return errorAndExit(`Script "${filename}" does not exist`)
  }
}

if (argv['on-done']) {
  checkPermission(argv['on-done'])
  argv['on-done'] = fs.realpathSync(argv['on-done'])
}

if (argv['on-exit']) {
  checkPermission(argv['on-exit'])
  argv['on-exit'] = fs.realpathSync(argv['on-exit'])
}

const playerName = argv.airplay !== false
  ? 'Airplay'
  : argv.chromecast !== false
    ? 'Chromecast'
    : argv.dlna !== false
      ? 'DLNA'
      : argv.iina !== false
        ? 'IINA'
        : argv.mplayer !== false
          ? 'MPlayer'
          : argv.mpv !== false
            ? 'mpv'
            : argv.omx !== false
              ? 'OMXPlayer'
              : argv.vlc !== false
                ? 'VLC'
                : argv.xbmc !== false
                  ? 'XBMC'
                  : null

const command = argv._[0]

let client, href, server, serving, numTorrents

if (['info', 'create', 'download', 'add', 'seed'].includes(command) && argv._.length === 1) {
  runHelp()
} else if (command === 'help' || argv.help) {
  runHelp()
} else if (command === 'version' || argv.version) {
  runVersion()
} else if (command === 'info') {
  if (argv._.length !== 2) {
    runHelp()
  } else {
    const torrentId = argv._[1]
    runInfo(torrentId)
  }
} else if (command === 'create') {
  if (argv._.length !== 2) {
    runHelp()
  } else {
    const input = argv._[1]
    runCreate(input)
  }
} else if (command === 'download' || command === 'add') {
  const torrentIds = argv._.slice(1)
  processInputs(torrentIds)
  torrentIds.forEach(torrentId => runDownload(torrentId))
} else if (command === 'downloadmeta') {
  const torrentIds = argv._.slice(1)
  processInputs(torrentIds)
  torrentIds.forEach(torrentId => runDownloadMeta(torrentId))
} else if (command === 'seed') {
  const inputs = argv._.slice(1)
  processInputs(inputs)
  inputs.forEach(input => runSeed(input))
} else if (command) {
  // assume command is "download" when not specified
  const torrentIds = argv._
  processInputs(torrentIds)
  torrentIds.forEach(torrentId => runDownload(torrentId))
} else {
  runHelp()
}

function processInputs (inputs) {
  numTorrents = inputs.length
  if (inputs.length === 1) return

  // These arguments do not make sense when downloading multiple torrents, or
  // seeding multiple files/folders.
  const invalidArguments = [
    'airplay', 'chromecast', 'dlna', 'mplayer', 'mpv', 'omx', 'vlc', 'iina', 'xbmc',
    'stdout', 'select', 'subtitles'
  ]

  invalidArguments.forEach(arg => {
    if (argv[arg]) {
      return errorAndExit(new Error(
        `The --${arg} argument cannot be used with multiple files/folders.`
      ))
    }
  })

  enableQuiet()
}

function runVersion () {
  console.log(`${webTorrentCliVersion} (${webTorrentVersion})`)
}

function runHelp () {
  fs.readFileSync(path.join(__dirname, 'ascii-logo.txt'), 'utf8')
    .split('\n')
    .forEach(line => clivas.line(
      `{bold:${line.substring(0, 20)}}{red:${line.substring(20)}}`))

  console.log(stripIndent`
    Usage:
      webtorrent [command] <torrent-id> <options>

    Example:
      webtorrent download "magnet:..." --vlc

    Commands:
      download <torrent-id...>  Download a torrent
      downloadmeta <torrent-id...> Download torrent metafile and save it usually from magnet link
      seed <file/folder...>     Seed a file or folder
      create <file/folder>      Create a .torrent file
      info <torrent-id>         Show info for a .torrent file or magnet uri

    Specify <torrent-id> as one of:
      * magnet uri
      * http url to .torrent file
      * filesystem path to .torrent file
      * info hash (hex string)

    Options (streaming):
      --airplay                 Apple TV
      --chromecast [name]       Chromecast [default: all]
      --dlna                    DLNA
      --iina                    IINA
      --mplayer                 MPlayer
      --mpv                     MPV
      --omx [jack]              omx [default: hdmi]
      --vlc                     VLC
      --xbmc                    XBMC

      Options (simple):
      -o, --out [path]          set download destination [default: current directory]
      -s, --select [index]      select specific file in torrent (omit index for file list)
      -t, --subtitles [path]    load subtitles file
      -h, --help                print this help text
      -v, --version             print the current version

      Options (advanced):
      --stdout                  standard out (implies --quiet)
      -p, --port [number]       change the http server port [default: 8000]
      -a, --announce [url]      tracker URL to announce to
      -b, --blocklist [path]    load blocklist file/http url
      -q, --quiet               don't show UI on stdout
      --torrent-port [number]   change the torrent seeding port [default: random]
      --dht-port [number]       change the dht port [default: random]
      --pip                     enter Picture-in-Picture if supported by the player
      --not-on-top              don't set "always on top" option in player
      --keep-seeding            don't quit when done downloading
      --no-quit                 don't quit when player exits
      --on-done [script]        run script after torrent download is done
      --on-exit [script]        run script before program exit
      --verbose                 show torrent protocol details
  `)
}

function runInfo (torrentId) {
  let parsedTorrent

  try {
    parsedTorrent = parseTorrent(torrentId)
  } catch (err) {
    // If torrent fails to parse, it could be a filesystem path, so don't consider it
    // an error yet.
  }

  if (!parsedTorrent || !parsedTorrent.infoHash) {
    try {
      parsedTorrent = parseTorrent(fs.readFileSync(torrentId))
    } catch (err) {
      return errorAndExit(err)
    }
  }

  delete parsedTorrent.info
  delete parsedTorrent.infoBuffer
  delete parsedTorrent.infoHashBuffer

  const output = JSON.stringify(parsedTorrent, undefined, 2)
  if (argv.out) {
    fs.writeFileSync(argv.out, output)
  } else {
    process.stdout.write(output)
  }
}

function runCreate (input) {
  if (!argv.createdBy) {
    argv.createdBy = 'WebTorrent <https://webtorrent.io>'
  }

  createTorrent(input, argv, (err, torrent) => {
    if (err) {
      return errorAndExit(err)
    }

    if (argv.out) {
      fs.writeFileSync(argv.out, torrent)
    } else {
      process.stdout.write(torrent)
    }
  })
}

function runDownload (torrentId) {
  if (!argv.out && !argv.stdout && !playerName) {
    argv.out = process.cwd()
  }

  client = new WebTorrent({
    blocklist: argv.blocklist,
    torrentPort: argv['torrent-port'],
    dhtPort: argv['dht-port']
  })
  client.on('error', fatalError)

  const torrent = client.add(torrentId, {
    path: argv.out,
    announce: argv.announce
  })

  torrent.on('infoHash', () => {
    if ('select' in argv) {
      torrent.so = argv.select.toString()
    }

    if (argv.quiet) return

    updateMetadata()
    torrent.on('wire', updateMetadata)

    function updateMetadata () {
      clivas.clear()

      clivas.line(
        '{green:fetching torrent metadata from} {bold:%s} {green:peers}',
        torrent.numPeers
      )
    }

    torrent.on('metadata', () => {
      clivas.clear()
      torrent.removeListener('wire', updateMetadata)

      clivas.clear()
      clivas.line('{green:verifying existing torrent data...}')
    })
  })

  torrent.on('done', () => {
    numTorrents -= 1

    if (!argv.quiet) {
      const numActiveWires = torrent.wires
        .reduce((num, wire) => num + (wire.downloaded > 0), 0)

      clivas.line('')
      clivas.line(
        'torrent downloaded {green:successfully} from {bold:%s/%s} {green:peers} ' +
        'in {bold:%ss}!', numActiveWires, torrent.numPeers, getRuntime()
      )
    }

    if (argv['on-done']) {
      cp.exec(argv['on-done']).unref()
    }

    if (!playerName && !serving && argv.out && !argv['keep-seeding']) {
      torrent.destroy()

      if (numTorrents === 0) {
        gracefulExit()
      }
    }
  })

  // Start http server
  server = torrent.createServer()

  function initServer () {
    if (torrent.ready) {
      onReady()
    } else {
      torrent.once('ready', onReady)
    }
  }

  server.listen(argv.port, initServer)
    .on('error', err => {
      if (err.code === 'EADDRINUSE' || err.code === 'EACCES') {
        // If port is taken, pick one a free one automatically
        return server.listen(0, initServer)
      }

      return fatalError(err)
    })

  server.once('connection', () => (serving = true))

  function onReady () {
    if (typeof argv.select === 'boolean') {
      clivas.line('Select a file to download:')

      torrent.files.forEach((file, i) => clivas.line(
        '{2+bold+magenta:%s} %s {blue:(%s)}',
        i, file.name, prettierBytes(file.length)
      ))

      clivas.line('\nTo select a specific file, re-run `webtorrent` with "--select [index]"')
      clivas.line('Example: webtorrent download "magnet:..." --select 0')

      return gracefulExit()
    }

    // if no index specified, use largest file
    const index = (typeof argv.select === 'number')
      ? argv.select
      : torrent.files.indexOf(torrent.files.reduce((a, b) => a.length > b.length ? a : b))

    if (!torrent.files[index]) {
      return errorAndExit(`There's no file that maps to index ${index}`)
    }

    onSelection(index)
  }

  function onSelection (index) {
    href = (argv.airplay || argv.chromecast || argv.xbmc || argv.dlna)
      ? `http://${networkAddress()}:${server.address().port}`
      : `http://localhost:${server.address().port}`

    href += `/${index}/${encodeURIComponent(torrent.files[index].name)}`

    if (playerName) {
      torrent.files[index].select()
    }

    if (argv.stdout) {
      torrent.files[index].createReadStream().pipe(process.stdout)
    }

    if (argv.vlc) {
      vlcCommand((err, vlcCmd) => {
        if (err) {
          return fatalError(err)
        }

        if (process.platform === 'win32') {
          openVLCWin32(vlcCmd)
        } else {
          openPlayer(`${vlcCmd} "${href}" ${VLC_ARGS}`)
        }
      })
    } else if (argv.iina) {
      openIINA(`${IINA_EXEC} "${href}"`, `iina://weblink?url=${href}`)
    } else if (argv.mplayer) {
      openPlayer(`${MPLAYER_EXEC} "${href}"`)
    } else if (argv.mpv) {
      openPlayer(`${MPV_EXEC} "${href}"`)
    } else if (argv.omx) {
      openPlayer(`${OMX_EXEC} "${href}"`)
    }

    function openPlayer (cmd) {
      cp.exec(cmd, err => {
        if (err) {
          const isMpvFalseError = playerName === 'mpv' && err.code === 4

          if (!isMpvFalseError) {
            return fatalError(err)
          }
        }
      }).on('exit', playerExit).unref()
    }

    function openIINA (cmd, href) {
      cp.exec(cmd, () => {
        open(href, { url: true })
      }).on('exit', playerExit)
        .unref()
    }

    function openVLCWin32 (vlcCommand) {
      const args = [].concat(href, VLC_ARGS.split(' '))

      cp.execFile(vlcCommand, args, err => {
        if (err) {
          return fatalError(err)
        }
      }).on('exit', playerExit).unref()
    }

    function playerExit () {
      if (argv.quit) {
        gracefulExit()
      }
    }

    if (argv.airplay) {
      const airplay = require('airplay-js')

      airplay.createBrowser()
        .on('deviceOn', device => device.play(href, 0, () => {}))
        .start()
    }

    if (argv.chromecast !== false) {
      const chromecasts = require('chromecasts')()

      var opts = {
        title: `WebTorrent - ${torrent.files[index].name}`
      }

      if (argv.subtitles) {
        const path = require('path')
        subtitlesServer.listen(0)
        opts.subtitles = [`http://${networkAddress()}:${subtitlesServer.address().port}/${encodeURIComponent(path.basename(argv.subtitles))}`]
        opts.autoSubtitles = true
      }

      chromecasts.on('update', player => {
<<<<<<< HEAD
        player.play(href, opts)

        player.on('error', err => {
          err.message = `Chromecast: ${err.message}`
          return errorAndExit(err)
        })
=======
        if (
          // If there are no named chromecasts supplied, play on all devices
          argv.chromecast === true ||
          // If there are named chromecasts, check if this is one of them
          [].concat(argv.chromecast).find(name => player.name.toLowerCase().includes(name.toLowerCase()))
        ) {
          player.play(href, {
            title: `WebTorrent - ${torrent.files[index].name}`
          })

          player.on('error', err => {
            err.message = `Chromecast: ${err.message}`
            return errorAndExit(err)
          })
        }
>>>>>>> 19ac6a27
      })
    }

    if (argv.xbmc) {
      const xbmc = require('nodebmc')

      new xbmc.Browser()
        .on('deviceOn', device => device.play(href, () => {}))
    }

    if (argv.dlna) {
      const dlnacasts = require('dlnacasts')()

      dlnacasts.on('update', player => {
        const opts = {
          title: `WebTorrent - ${torrent.files[index].name}`,
          type: mime.getType(torrent.files[index].name)
        }

        if (argv.subtitles) {
          subtitlesServer.listen(0, () => {
            opts.subtitles = [
              `http://${networkAddress()}:${subtitlesServer.address().port}/${encodeURIComponent(path.basename(argv.subtitles))}`
            ]
            play()
          })
        } else {
          play()
        }

        function play () {
          player.play(href, opts)
        }
      })
    }

    drawTorrent(torrent)
  }
}

function runDownloadMeta (torrentId) {
  if (!argv.out && !argv.stdout) {
    argv.out = process.cwd()
  }

  client = new WebTorrent({
    blocklist: argv.blocklist,
    torrentPort: argv['torrent-port'],
    dhtPort: argv['dht-port']
  })
  client.on('error', fatalError)

  const torrent = client.add(torrentId, {
    store: MemoryChunkStore,
    announce: argv.announce
  })

  torrent.on('infoHash', function () {
    const torrentFilePath = `${argv.out}/${this.infoHash}.torrent`

    if (argv.quiet) {
      return
    }

    updateMetadata()
    torrent.on('wire', updateMetadata)

    function updateMetadata () {
      clivas.clear()
      clivas.line(
        '{green:fetching torrent metadata from} {bold:%s} {green:peers}',
        torrent.numPeers
      )
    }

    torrent.on('metadata', function () {
      clivas.clear()
      torrent.removeListener('wire', updateMetadata)

      clivas.clear()
      clivas.line(`{green:saving the .torrent file data to ${torrentFilePath} ..}`)
      fs.writeFileSync(torrentFilePath, this.torrentFile)
      gracefulExit()
    })
  })
}

function runSeed (input) {
  if (path.extname(input).toLowerCase() === '.torrent' || /^magnet:/.test(input)) {
    // `webtorrent seed` is meant for creating a new torrent based on a file or folder
    // of content, not a torrent id (.torrent or a magnet uri). If this command is used
    // incorrectly, let's just do the right thing.
    runDownload(input)
    return
  }

  const client = new WebTorrent({
    blocklist: argv.blocklist,
    torrentPort: argv['torrent-port'],
    dhtPort: argv['dht-port']
  })
  client.on('error', fatalError)

  client.seed(input, {
    announce: argv.announce
  }, torrent => {
    if (argv.quiet) {
      console.log(torrent.magnetURI)
    }

    drawTorrent(torrent)
  })
}

let drawInterval
function drawTorrent (torrent) {
  if (!argv.quiet) {
    process.stdout.write(Buffer.from('G1tIG1sySg==', 'base64')) // clear for drawing
    drawInterval = setInterval(draw, 1000)
    drawInterval.unref()
  }

  let hotswaps = 0
  torrent.on('hotswap', () => (hotswaps += 1))

  let blockedPeers = 0
  torrent.on('blockedPeer', () => (blockedPeers += 1))

  function draw () {
    const unchoked = torrent.wires
      .filter(wire => !wire.peerChoking)

    let linesRemaining = clivas.height
    let peerslisted = 0

    const speed = torrent.downloadSpeed
    const estimate = torrent.timeRemaining
      ? moment.duration(torrent.timeRemaining / 1000, 'seconds').humanize()
      : 'N/A'

    const runtimeSeconds = getRuntime()
    const runtime = runtimeSeconds > 300
      ? moment.duration(getRuntime(), 'seconds').humanize()
      : `${runtimeSeconds} seconds`
    const seeding = torrent.done

    clivas.clear()

    line(`{green:${seeding ? 'Seeding' : 'Downloading'}: }{bold:${torrent.name}}`)

    if (seeding) line(`{green:Info hash: }${torrent.infoHash}`)

    const portInfo = []
    if (argv['torrent-port']) portInfo.push(`{green:Torrent port: }${argv['torrent-port']}`)
    if (argv['dht-port']) portInfo.push(`{green:DHT port: }${argv['dht-port']}`)
    if (portInfo.length) line(portInfo.join(' '))

    if (playerName) {
      line(`{green:Streaming to: }{bold:${playerName}}  {green:Server running at: }{bold:${href}}`)
    } else if (server) {
      line(`{green:Server running at: }{bold:${href}}`)
    }

    if (argv.out) {
      line(`{green:Downloading to: }{bold:${argv.out}}`)
    }

    line(`{green:Speed: }{bold:${
      prettierBytes(speed)
    }/s} {green:Downloaded:} {bold:${
      prettierBytes(torrent.downloaded)
    }}/{bold:${prettierBytes(torrent.length)}} {green:Uploaded:} {bold:${
      prettierBytes(torrent.uploaded)
    }}`)

    line(`{green:Running time:} {bold:${
      runtime
    }}  {green:Time remaining:} {bold:${
      estimate
    }}  {green:Peers:} {bold:${
      unchoked.length
    }/${
      torrent.numPeers
    }}`)

    if (argv.verbose) {
      line(`{green:Queued peers:} {bold:${
        torrent._numQueued
      }}  {green:Blocked peers:} {bold:${
        blockedPeers
      }}  {green:Hotswaps:} {bold:${
        hotswaps
      }}`)
    }

    line('')

    torrent.wires.every(wire => {
      let progress = '?'

      if (torrent.length) {
        let bits = 0

        const piececount = Math.ceil(torrent.length / torrent.pieceLength)

        for (let i = 0; i < piececount; i++) {
          if (wire.peerPieces.get(i)) {
            bits++
          }
        }

        progress = bits === piececount
          ? 'S'
          : `${Math.floor(100 * bits / piececount)}%`
      }

      let str = '{3:%s} {25+magenta:%s} {10:%s} {12+cyan:%s/s} {12+red:%s/s}'

      const args = [
        progress,
        wire.remoteAddress
          ? `${wire.remoteAddress}:${wire.remotePort}`
          : 'Unknown',
        prettierBytes(wire.downloaded),
        prettierBytes(wire.downloadSpeed()),
        prettierBytes(wire.uploadSpeed())
      ]

      if (argv.verbose) {
        str += ' {15+grey:%s} {10+grey:%s}'

        const tags = []

        if (wire.requests.length > 0) {
          tags.push(`${wire.requests.length} reqs`)
        }

        if (wire.peerChoking) {
          tags.push('choked')
        }

        const reqStats = wire.requests
          .map(req => req.piece)

        args.push(tags.join(', '), reqStats.join(' '))
      }

      line(...[].concat(str, args))

      peerslisted += 1
      return linesRemaining > 4
    })

    line('{60:}')

    if (torrent.numPeers > peerslisted) {
      line('... and %s more', torrent.numPeers - peerslisted)
    }

    clivas.flush(true)

    function line (...args) {
      clivas.line(...args)
      linesRemaining -= 1
    }
  }
}

function fatalError (err) {
  clivas.line(`{red:Error:} ${err.message || err}`)
  process.exit(1)
}

function errorAndExit (err) {
  clivas.line(`{red:Error:} ${err.message || err}`)
  expectedError = true
  process.exit(1)
}

function gracefulExit () {
  if (gracefullyExiting) {
    return
  }

  gracefullyExiting = true

  clivas.line('\n{green:webtorrent is exiting...}')

  process.removeListener('SIGINT', gracefulExit)
  process.removeListener('SIGTERM', gracefulExit)

  if (!client) {
    return
  }

  if (subtitlesServer) {
    subtitlesServer.close()
  }

  clearInterval(drawInterval)

  if (argv['on-exit']) {
    cp.exec(argv['on-exit']).unref()
  }

  client.destroy(err => {
    if (err) {
      return fatalError(err)
    }

    // Quit after 1 second. This is only necessary for `webtorrent-hybrid` since
    // the `electron-webrtc` keeps the node process alive quit.
    setTimeout(() => process.exit(0), 1000)
      .unref()
  })
}<|MERGE_RESOLUTION|>--- conflicted
+++ resolved
@@ -589,37 +589,25 @@
       }
 
       if (argv.subtitles) {
-        const path = require('path')
         subtitlesServer.listen(0)
         opts.subtitles = [`http://${networkAddress()}:${subtitlesServer.address().port}/${encodeURIComponent(path.basename(argv.subtitles))}`]
         opts.autoSubtitles = true
       }
 
       chromecasts.on('update', player => {
-<<<<<<< HEAD
-        player.play(href, opts)
-
-        player.on('error', err => {
-          err.message = `Chromecast: ${err.message}`
-          return errorAndExit(err)
-        })
-=======
         if (
           // If there are no named chromecasts supplied, play on all devices
           argv.chromecast === true ||
           // If there are named chromecasts, check if this is one of them
           [].concat(argv.chromecast).find(name => player.name.toLowerCase().includes(name.toLowerCase()))
         ) {
-          player.play(href, {
-            title: `WebTorrent - ${torrent.files[index].name}`
-          })
+          player.play(href, opts)
 
           player.on('error', err => {
             err.message = `Chromecast: ${err.message}`
             return errorAndExit(err)
           })
         }
->>>>>>> 19ac6a27
       })
     }
 
